from itertools import product
from modules.inference.knowledge import KnowledgeBase
from modules.planning.bayes_net import BayesNet, BayesNode, elimination_ask
from modules.utils import Orientation, Position, Action
from modules.inference import wumpus, pit,  breeze, stench, glitter, scream
from modules.environment import Explorer


class HybridAgent(Explorer):
    def __init__(self, size=8, k_wumpus=2, pit_prob=0.2):
        super().__init__(self.execute)
        self.size = size
        self.k_wumpus = k_wumpus
        self.pit_prob = pit_prob
        self.kb = KnowledgeBase(size)
        self.plan = []
        self.visited = set()
        self.frontier = set()

    @property
    def safe_positions(self):
        """Get the safe positions in the knowledge base."""
        positions = set()
        for pos in self.visited | self.frontier:
            if self.kb.ask_if_true([~wumpus(*pos), ~pit(*pos)]):
                positions.add(pos)
        return positions

    @property
    def wumpus_positions(self):
        """Get the positions of the wumpuses."""
        positions = set()
        for pos in self.frontier - self.safe_positions:
            if self.kb.ask_if_true([wumpus(*pos)]):
                positions.add(pos)
        return positions

    @property
    def pit_positions(self):
        """Get the positions of the pits."""
        positions = set()
        for pos in self.frontier - self.safe_positions:
            if self.kb.ask_if_true([pit(*pos)]):
                positions.add(pos)
        return positions

    @property
    def breeze_positions(self):
        """Get the positions of the breezes."""
        positions = set()
        for pos in self.visited:
            if self.kb.ask_if_true([breeze(*pos)]):
                positions.add(pos)
        return positions

    @property
    def stench_positions(self):
        """Get the positions of the stenches."""
        positions = set()
        for pos in self.visited:
            if self.kb.ask_if_true([stench(*pos)]):
                positions.add(pos)
        return positions

    def _neighbors(self, i, j):
        """Get the neighboring cells of (i, j)."""
        for x, y in [(i - 1, j), (i + 1, j), (i, j - 1), (i, j + 1)]:
            if 0 <= x < self.size and 0 <= y < self.size:
                yield x, y

    def execute(self, percept, time):
        """Execute the agent's program based on the percept."""
        x, y = self.position.location
        self.kb.tell_percept(x, y, percept)
        self.kb.tell(~wumpus(x, y), ~pit(x, y))

        self.k_wumpus -= 1 if percept.get("scream", False) else 0

        self.visited.add((x, y))
        self.frontier.update(self._neighbors(x, y))
        self.frontier.difference_update(self.visited)

        safe_positions = self.safe_positions

        self.plan = []  # Reset plan due to dynamic environment
        if (time + 1) % 5 == 0:
            safe_positions -= set(pos for pos in self.stench_positions)

        if self.kb.ask_if_true([glitter()]):
            goals = (0, 0)
            self.plan.append(Action.GRAB) if not self.has_gold else None
            temp = self.plan_route(self.position, goals, safe_positions)
            self.plan.extend(temp)
            self.plan.append(Action.CLIMB)

        if len(self.plan) == 0:
            unvisited_safe = self.frontier.intersection(safe_positions)

            temp = self.plan_route(
                self.position, unvisited_safe, safe_positions
            )
            self.plan.extend(temp)

        if len(self.plan) == 0:
            uncertain_positions = set(self.frontier) - set(safe_positions)
            uncertain_positions -= self.pit_positions
            uncertain_positions -= self.wumpus_positions

            temp = self.plan_uncertain(
                self.position, uncertain_positions, safe_positions
            )
            self.plan.extend(temp)

        if len(self.plan) == 0 and self.has_arrow:
            temp = self.plan_shot(
                self.position, self.wumpus_positions, safe_positions,
                sub_positions=self.stench_positions
            )
            self.plan.extend(temp)

        if len(self.plan) == 0 and self.kb.ask_if_true([scream()]):
            temp = self.plan_route(
                self.position, self.stench_positions, safe_positions
            )
            self.plan.extend(temp)

        if len(self.plan) == 0:
            start = (0, 0)
            temp = self.plan_route(self.position, start, safe_positions)
            self.plan.extend(temp)
            self.plan.append(Action.CLIMB)

        action = self.plan[0]
        self.plan = self.plan[1:]
        return action

    def plan_route(self, current, goals, allowed):
        """Plan a route from the current position to the goals."""
        if isinstance(goals, (list, set)) and len(goals) == 0:
            return []

        from modules.planning import RoutePlanner
        planner = RoutePlanner(current, goals, allowed, self.size)
        return planner.plan_route()

    def plan_shot(self, current, wumpus_positions, allowed, sub_positions=None):
        """Plan a shot at the wumpus positions."""
        shoot_positions = []

        for pos in wumpus_positions:
            x, y = pos
            for p in range(0, self.size):
                if p < x and (p, y) in allowed:
                    shoot_positions.append(Position(p, y, Orientation.EAST))
                if p > x and (p, y) in allowed:
                    shoot_positions.append(Position(p, y, Orientation.WEST))
                if p < y and (x, p) in allowed:
                    shoot_positions.append(Position(x, p, Orientation.NORTH))
                if p > y and (x, p) in allowed:
                    shoot_positions.append(Position(x, p, Orientation.SOUTH))

        if not shoot_positions and sub_positions:
            for x, y in sub_positions:
<<<<<<< HEAD
                shoot_positions.append(Position(x, y, Orientation.NORTH))
                shoot_positions.append(Position(x, y, Orientation.SOUTH))
                shoot_positions.append(Position(x, y, Orientation.WEST))
                shoot_positions.append(Position(x, y, Orientation.EAST))
=======
                shoot_positions.append(Position(x, y, Orientation.EAST))
                shoot_positions.append(Position(x, y, Orientation.WEST))
                shoot_positions.append(Position(x, y, Orientation.NORTH))
                shoot_positions.append(Position(x, y, Orientation.SOUTH))
>>>>>>> e77ae97a

        if not shoot_positions:
            return []

        return self.plan_route(current, shoot_positions, allowed) + [Action.SHOOT]

    def plan_uncertain(self, current, risk_positions, allowed):
        """Plan a route to uncertain positions."""
        if len(risk_positions) == 0:
            return []

        # Compute the probabilities of pits in uncertain positions
        pit_probabilities = self._compute_pit_probability(risk_positions)
        wumpus_probabilities = self._compute_wumpus_probability(risk_positions)
        low_risk_positions = self._filter_low_risk_positions(
            risk_positions, pit_probabilities, wumpus_probabilities
        )

        print(f"Pit probabilities: {pit_probabilities}")
        print(f"Wumpus probabilities: {wumpus_probabilities}")
        print(f"Low risk positions: {low_risk_positions}")

        return self.plan_route(current, low_risk_positions, allowed)

    def _compute_pit_probability(self, uncertain_positions):
        """Compute the probability of pits in uncertain positions."""
        uncertain_positions = set(pos for pos in uncertain_positions
                                  if self.kb.ask_if_true([~pit(*pos)]) is None)
        return self._compute_entity_probability(
            uncertain_positions, pit, self.pit_prob
        )

    def _compute_wumpus_probability(self, uncertain_positions):
        """Compute the probability of wumpuses in uncertain positions."""
        uncertain_positions = set(pos for pos in uncertain_positions
                                  if self.kb.ask_if_true([~wumpus(*pos)]) is None)
        return self._compute_entity_probability(
            uncertain_positions, wumpus, self.k_wumpus / self.size**2
        )

    def _filter_low_risk_positions(self, risk_positions, pit_prob, wumpus_prob):
        """Filter positions and return all positions with the lowest combined risk."""
        if not risk_positions:
            return []

        # Calculate combined risk for each position
        position_risks = {}
        for pos in risk_positions:
            combined_risk = pit_prob.get(pos, 0.0) + wumpus_prob.get(pos, 0.0)
            position_risks[pos] = combined_risk

        # Find the minimum risk value
        min_risk = min(position_risks.values())

        # If the minimum risk is too high, return empty list
        if min_risk > 0.5:
            return []

        # Return all positions that have the minimum risk
        import math
        lowest_risk_positions = [
            pos for pos, risk in position_risks.items()
            if math.isclose(risk, min_risk)
        ]

        return lowest_risk_positions
<<<<<<< HEAD

    def _compute_entity_probability(self, positions, entity_func, entity_prob):
        """Compute the probability of entities in uncertain positions."""
        entity_pos = self.pit_positions if entity_func.__name__ == "pit" else self.wumpus_positions
        percept_func = breeze if entity_func.__name__ == "pit" else stench
        percept_pos = self.breeze_positions if percept_func.__name__ == "breeze" else self.stench_positions

=======

    def _compute_entity_probability(self, positions, entity_func, entity_prob):
        """Compute the probability of entities in uncertain positions."""
        entity_pos = self.pit_positions if entity_func.__name__ == "pit" else self.wumpus_positions
        percept_func = breeze if entity_func.__name__ == "pit" else stench
        percept_pos = self.breeze_positions if percept_func.__name__ == "breeze" else self.stench_positions

>>>>>>> e77ae97a
        cells = positions | entity_pos
        if not cells:
            return {}

        # Create BayesNet for entities
        bayes_net = BayesNet()
        for cell in cells:
            node = BayesNode(entity_func(*cell).name, [], entity_prob)
            bayes_net.add_node(node)

        evidence = {}

        # Add percept nodes to the BayesNet
        known_percepts = map(
            lambda pos: percept_func(*pos).name, percept_pos
        )
        for node in self._make_bayes_node(known_percepts, cells, entity_func):
            bayes_net.add_node(node)
            evidence[node.variable] = True

        # Add known entities to the BayesNet
        known_entities = map(
            lambda pos: entity_func(*pos).name, entity_pos
        )
        for node in self._make_bayes_node(known_entities, percept_pos, percept_func, any=False):
            bayes_net.add_node(node)
            evidence[node.variable] = True

        results = {}
        for cell in cells - entity_pos:
            var = entity_func(*cell).name
            post = elimination_ask(var, evidence, bayes_net)
            results[cell] = post[True]
        return results

    def _make_bayes_node(self, variables, frontier, entity_func, **kwargs):
        nodes = []
        func = any if kwargs.get("any", True) else all

        for var in variables:
            parents = []
            _, x, y = var.split("_")
            for cell in self._neighbors(int(x), int(y)):
                if cell in frontier:
                    parents.append(entity_func(*cell).name)
            if not parents:
                continue  # Skip if no parents
            # Build CPT: if Percept is true, then entity is likely present
            cpt = {}
            for combo in product([True, False], repeat=len(parents)):
                cpt[combo] = func(combo)
            nodes.append(BayesNode(var, parents, cpt))

        return nodes<|MERGE_RESOLUTION|>--- conflicted
+++ resolved
@@ -161,17 +161,10 @@
 
         if not shoot_positions and sub_positions:
             for x, y in sub_positions:
-<<<<<<< HEAD
-                shoot_positions.append(Position(x, y, Orientation.NORTH))
-                shoot_positions.append(Position(x, y, Orientation.SOUTH))
-                shoot_positions.append(Position(x, y, Orientation.WEST))
-                shoot_positions.append(Position(x, y, Orientation.EAST))
-=======
                 shoot_positions.append(Position(x, y, Orientation.EAST))
                 shoot_positions.append(Position(x, y, Orientation.WEST))
                 shoot_positions.append(Position(x, y, Orientation.NORTH))
                 shoot_positions.append(Position(x, y, Orientation.SOUTH))
->>>>>>> e77ae97a
 
         if not shoot_positions:
             return []
@@ -238,7 +231,6 @@
         ]
 
         return lowest_risk_positions
-<<<<<<< HEAD
 
     def _compute_entity_probability(self, positions, entity_func, entity_prob):
         """Compute the probability of entities in uncertain positions."""
@@ -246,15 +238,6 @@
         percept_func = breeze if entity_func.__name__ == "pit" else stench
         percept_pos = self.breeze_positions if percept_func.__name__ == "breeze" else self.stench_positions
 
-=======
-
-    def _compute_entity_probability(self, positions, entity_func, entity_prob):
-        """Compute the probability of entities in uncertain positions."""
-        entity_pos = self.pit_positions if entity_func.__name__ == "pit" else self.wumpus_positions
-        percept_func = breeze if entity_func.__name__ == "pit" else stench
-        percept_pos = self.breeze_positions if percept_func.__name__ == "breeze" else self.stench_positions
-
->>>>>>> e77ae97a
         cells = positions | entity_pos
         if not cells:
             return {}
